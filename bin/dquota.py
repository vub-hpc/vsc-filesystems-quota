--- conflicted
+++ resolved
@@ -142,10 +142,6 @@
     except Exception as err:
         logger.exception("critical exception caught: %s" % (err))
         opts.critical("Script failed in a horrible way")
-<<<<<<< HEAD
-        sys.exit(NAGIOS_EXIT_CRITICAL[0])
-=======
->>>>>>> 443cc36f
 
     opts.epilogue("quota check completed", stats)
 
